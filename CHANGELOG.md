--- conflicted
+++ resolved
@@ -4,11 +4,8 @@
 
 ### Changed
 
-<<<<<<< HEAD
 * reporting back failed autodetect due to permissions
-=======
 * DDC now requires 40gb of space free wherever the --transfer-dir or --tarball-out-dir is specified. If this is not available the collection will fail
->>>>>>> 05bc908c
 
 ## [0.9.1] - 2024-01-25
 
