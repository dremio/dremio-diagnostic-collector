--- conflicted
+++ resolved
@@ -95,15 +95,19 @@
 	// which then determines whether the commands are routed to the SSH or K8s commands
 
 	//default no op
-	var clusterCollect = func() {}
+	var clusterCollect = func([]string) {}
 	var collectorStrategy collection.Collector
 	if k8sEnabled {
 		simplelog.Info("using Kubernetes kubectl based collection")
 		collectorStrategy = kubernetes.NewKubectlK8sActions(kubeArgs)
-		clusterCollect = func() {
+		clusterCollect = func(pods []string) {
 			err = collection.ClusterK8sExecute(kubeArgs.Namespace, cs, collectionArgs.DDCfs, collectorStrategy, kubeArgs.KubectlPath)
 			if err != nil {
 				simplelog.Errorf("when getting Kubernetes info, the following error was returned: %v", err)
+			}
+			err = collection.GetClusterLogs(kubeArgs.Namespace, cs, collectionArgs.DDCfs, kubeArgs.KubectlPath, pods)
+			if err != nil {
+				simplelog.Errorf("when getting container logs, the following error was returned: %v", err)
 			}
 		}
 	} else {
@@ -165,39 +169,11 @@
 			SSHKeyLoc: sshKeyLoc,
 			SSHUser:   sshUser,
 		}
-<<<<<<< HEAD
 		kubeArgs := kubernetes.KubeArgs{
 			Namespace:            namespace,
 			CoordinatorContainer: coordinatorContainer,
 			ExecutorsContainer:   executorsContainer,
 			KubectlPath:          kubectlPath,
-=======
-		simplelog.Info(versions.GetCLIVersion())
-		simplelog.Infof("cli command: %v", strings.Join(os.Args, " "))
-		cs := helpers.NewHCCopyStrategy(collectionArgs.DDCfs, &helpers.RealTimeService{})
-		// This is where the SSH or K8s collection is determined. We create an instance of the interface based on this
-		// which then determines whether the commands are routed to the SSH or K8s commands
-
-		//default no op
-		var clusterCollect = func([]string) {}
-		var collectorStrategy collection.Collector
-		if isK8s {
-			simplelog.Info("using Kubernetes kubectl based collection")
-			collectorStrategy = kubernetes.NewKubectlK8sActions(kubectlPath, coordinatorContainer, executorsContainer, namespace)
-			clusterCollect = func(pods []string) {
-				err = collection.ClusterK8sExecute(namespace, cs, collectionArgs.DDCfs, collectorStrategy, kubectlPath)
-				if err != nil {
-					simplelog.Errorf("when getting Kubernetes info, the following error was returned: %v", err)
-				}
-				err = collection.GetClusterLogs(namespace, cs, collectionArgs.DDCfs, kubectlPath, pods)
-				if err != nil {
-					simplelog.Errorf("when getting container logs, the following error was returned: %v", err)
-				}
-			}
-		} else {
-			simplelog.Info("using SSH based collection")
-			collectorStrategy = ssh.NewCmdSSHActions(sshKeyLoc, sshUser)
->>>>>>> 5240d26a
 		}
 		if err := RemoteCollect(collectionArgs, sshArgs, kubeArgs, isK8s); err != nil {
 			fmt.Println(err)
