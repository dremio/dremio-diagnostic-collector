//	Copyright 2023 Dremio Corporation
//
// Licensed under the Apache License, Version 2.0 (the "License");
// you may not use this file except in compliance with the License.
// You may obtain a copy of the License at
//
//	http://www.apache.org/licenses/LICENSE-2.0
//
// Unless required by applicable law or agreed to in writing, software
// distributed under the License is distributed on an "AS IS" BASIS,
// WITHOUT WARRANTIES OR CONDITIONS OF ANY KIND, either express or implied.
// See the License for the specific language governing permissions and
// limitations under the License.

// helpers package provides different functionality
package helpers

import (
	"fmt"
	"io/fs"
	"os"
	"path/filepath"
<<<<<<< HEAD

	"github.com/dremio/dremio-diagnostic-collector/cmd/local/conf"
	"github.com/dremio/dremio-diagnostic-collector/pkg/simplelog"
=======
>>>>>>> 147869e6
)

// fshelper provides functions to wrapper os file system calls
// to better facilitate testing
type Filesystem interface {
	Stat(name string) (os.FileInfo, error)
	Create(name string) (File, error)
	MkdirAll(path string, perm os.FileMode) error
	Mkdir(path string, perm os.FileMode) error
	MkdirTemp(name string, pattern string) (string, error)
	RemoveAll(path string) error
	Remove(name string) error
	WriteFile(name string, data []byte, perms os.FileMode) error
}

type File interface {
	Name() string
	Write(b []byte) (n int, err error)
	Sync() error
	Close() error
}

func NewRealFileSystem() *RealFileSystem {
	return &RealFileSystem{}
}

func NewFakeFileSystem() *FakeFileSystem {
	return &FakeFileSystem{}
}

const DirPerms fs.FileMode = 0750

// Real file
type RealFile struct {
	file *os.File
}

// Rea fileSystem wrapper
type RealFileSystem struct {
}

// Fake File
type FakeFile struct {
}

// Fake filesystem wrapper
type FakeFileSystem struct {
}

// Name
func (f *RealFile) Name() string {
	return f.file.Name()
}

// Write
func (f *RealFile) Write(b []byte) (n int, err error) {
	return f.file.Write(b)
}

// Sync
func (f *RealFile) Sync() error {
	return f.file.Sync()
}

// Close
func (f *RealFile) Close() error {
	return f.file.Close()
}

// Stat
func (f RealFileSystem) Stat(name string) (os.FileInfo, error) {
	return os.Stat(name)
}

// Create
func (f RealFileSystem) Create(name string) (File, error) {
	fd, err := os.Create(filepath.Clean(name))
	if err != nil {
		return nil, err
	}
	realFile := &RealFile{
		file: fd,
	}
	return realFile, nil
}

// Mkdir
func (f RealFileSystem) Mkdir(name string, perms os.FileMode) error {
	err := os.Mkdir(name, perms)
	return err
}

// MkdirTemp
func (f RealFileSystem) MkdirTemp(name string, pattern string) (dir string, err error) {
<<<<<<< HEAD
	// Read config
	overrides := make(map[string]string)
	c, err := conf.ReadConfFromExecLocation(overrides)
	if err != nil {
		// just warn, fallback to os tmp dir
		simplelog.Warningf("unable to read configuration \n%v", err)
	} else {
		dir = filepath.Join(c.OutputDir(), pattern)
	}
	// fallback to using default OS tmp dir call
	if dir == "" {
		dir, err = os.MkdirTemp(name, pattern)
		if err != nil {
			return "", fmt.Errorf("unable to read create tmpDir \n%w", err)
		}
	}
	return dir, nil
=======
	dir, err = os.MkdirTemp(name, pattern)
	return dir, err
>>>>>>> 147869e6
}

// MkdirAll
func (f RealFileSystem) MkdirAll(name string, perms os.FileMode) error {
	err := os.MkdirAll(name, perms)
	return err
}

// Remove
func (f RealFileSystem) Remove(path string) error {
	err := os.Remove(path)
	return err
}

// RemoveAll
func (f RealFileSystem) RemoveAll(path string) error {
	err := os.RemoveAll(path)
	return err
}

// WriteFile
func (f RealFileSystem) WriteFile(name string, data []byte, perms os.FileMode) error {
	err := os.WriteFile(name, data, perms)
	return err
}

// Fake file handlers (for testing)

// Name
func (f *FakeFile) Name() string {
	return "fakeFile.txt"
}

// Write
func (f *FakeFile) Write(b []byte) (n int, err error) {
	fmt.Printf("Written: %v", b)
	return 0, err
}

// Sync
func (f *FakeFile) Sync() error {
	return nil
}

// Close
func (f *FakeFile) Close() error {
	return nil
}

// Stat
func (f FakeFileSystem) Stat(name string) (os.FileInfo, error) {
	return os.Stat(name)
}

// Create
func (f FakeFileSystem) Create(_ string) (File, error) {
	return &FakeFile{}, nil
}

// Mkdir
func (f FakeFileSystem) Mkdir(_ string, _ os.FileMode) error {
	return nil
}

// MkdirTemp
func (f FakeFileSystem) MkdirTemp(name string, pattern string) (string, error) {
	// Set sensible defaults if a call is made using the usual "". "*" that usually
	// generates a random dir - see https://pkg.go.dev/os#MkdirTemp
	if name == "" {
		name = "dir1"
	}
	if pattern == "*" {
		pattern = "random"
	}
	dir := filepath.Join("tmp", name, pattern)
	return dir, nil
}

// MkdirAll
func (f FakeFileSystem) MkdirAll(_ string, _ os.FileMode) error {
	return nil
}

// Remove
func (f FakeFileSystem) Remove(_ string) error {
	return nil
}

// RemoveAll
func (f FakeFileSystem) RemoveAll(_ string) error {
	return nil
}

// Writefile
func (f FakeFileSystem) WriteFile(_ string, _ []byte, _ os.FileMode) error {
	return nil
}<|MERGE_RESOLUTION|>--- conflicted
+++ resolved
@@ -20,12 +20,6 @@
 	"io/fs"
 	"os"
 	"path/filepath"
-<<<<<<< HEAD
-
-	"github.com/dremio/dremio-diagnostic-collector/cmd/local/conf"
-	"github.com/dremio/dremio-diagnostic-collector/pkg/simplelog"
-=======
->>>>>>> 147869e6
 )
 
 // fshelper provides functions to wrapper os file system calls
@@ -120,28 +114,8 @@
 
 // MkdirTemp
 func (f RealFileSystem) MkdirTemp(name string, pattern string) (dir string, err error) {
-<<<<<<< HEAD
-	// Read config
-	overrides := make(map[string]string)
-	c, err := conf.ReadConfFromExecLocation(overrides)
-	if err != nil {
-		// just warn, fallback to os tmp dir
-		simplelog.Warningf("unable to read configuration \n%v", err)
-	} else {
-		dir = filepath.Join(c.OutputDir(), pattern)
-	}
-	// fallback to using default OS tmp dir call
-	if dir == "" {
-		dir, err = os.MkdirTemp(name, pattern)
-		if err != nil {
-			return "", fmt.Errorf("unable to read create tmpDir \n%w", err)
-		}
-	}
-	return dir, nil
-=======
 	dir, err = os.MkdirTemp(name, pattern)
 	return dir, err
->>>>>>> 147869e6
 }
 
 // MkdirAll
