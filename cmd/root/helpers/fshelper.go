--- conflicted
+++ resolved
@@ -22,10 +22,7 @@
 	"path/filepath"
 
 	"github.com/dremio/dremio-diagnostic-collector/cmd/local/conf"
-<<<<<<< HEAD
-=======
 	"github.com/dremio/dremio-diagnostic-collector/pkg/simplelog"
->>>>>>> 5ec3807d
 )
 
 // fshelper provides functions to wrapper os file system calls
@@ -120,14 +117,6 @@
 
 // MkdirTemp
 func (f RealFileSystem) MkdirTemp(name string, pattern string) (dir string, err error) {
-<<<<<<< HEAD
-	if conf.KeyTmpOutputDir == "" {
-		dir, err = os.MkdirTemp(name, pattern)
-	} else {
-		dir = conf.KeyTmpOutputDir
-	}
-	return dir, err
-=======
 	// Read config
 	overrides := make(map[string]string)
 	c, err := conf.ReadConfFromExecLocation(overrides)
@@ -145,7 +134,6 @@
 		}
 	}
 	return dir, nil
->>>>>>> 5ec3807d
 }
 
 // MkdirAll
