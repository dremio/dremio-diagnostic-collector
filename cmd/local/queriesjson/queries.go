--- conflicted
+++ resolved
@@ -222,11 +222,7 @@
 		return queriesrows, fmt.Errorf("can't JSON unmarshall %v due to error %v", filename, err)
 	}
 	for _, line := range dat.Rows {
-<<<<<<< HEAD
-		row, err := parseLineJobsJson(line)
-=======
 		row, err := parseLineJobsJSON(line)
->>>>>>> 81de1a55
 		if err != nil {
 			simplelog.Errorf("can't parse line %v from file %v due to error %v", row, filename, err)
 		} else {
@@ -317,11 +313,7 @@
 	return queriesrow, err
 }
 
-<<<<<<< HEAD
-func parseLineJobsJson(line Row) (QueriesRow, error) {
-=======
 func parseLineJobsJSON(line Row) (QueriesRow, error) {
->>>>>>> 81de1a55
 	var row = new(QueriesRow)
 	if line.JobID == "" {
 		return *new(QueriesRow), fmt.Errorf("no job ID found")
