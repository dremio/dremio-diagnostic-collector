--- conflicted
+++ resolved
@@ -87,11 +87,7 @@
 		case "/apiv2/provision/clusters":
 			fmt.Fprint(writer, `{"rule": "awse data"}`)
 		case "/apiv2/stats/jobsandusers":
-<<<<<<< HEAD
-			fmt.Fprint(writer, `{"jobs": "user data"}`)
-=======
 			fmt.Fprint(writer, `{"rule": "jobs and users data"}`)
->>>>>>> bd3248a5
 		default:
 			http.Error(writer, "Not Found", http.StatusNotFound)
 		}
